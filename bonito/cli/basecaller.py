--- conflicted
+++ resolved
@@ -4,7 +4,6 @@
 
 import os
 import sys
-import mappy
 import numpy as np
 from tqdm import tqdm
 from hashlib import md5
@@ -14,18 +13,12 @@
 from remora.model_util import load_model as load_mods_model
 from argparse import ArgumentParser, ArgumentDefaultsHelpFormatter
 
-import bonito
 from bonito.mod_util import call_mods
 from bonito.aligner import Aligner, align_map
 from bonito.io import CTCWriter, Writer, biofmt
-<<<<<<< HEAD
 from bonito.fast5 import get_reads, read_chunks
 from bonito.multiprocessing import process_cancel, thread_iter
-from bonito.util import column_to_set, load_symbol, load_model
-=======
-from bonito.multiprocessing import process_cancel
 from bonito.util import column_to_set, load_symbol, load_model, init
->>>>>>> a41eb327
 
 
 def main(args):
